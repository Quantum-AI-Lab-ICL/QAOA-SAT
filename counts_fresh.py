--- conflicted
+++ resolved
@@ -5,18 +5,9 @@
 from benchmark.random_k_sat import RandomKSAT
 
 def main(n, k, i):
-<<<<<<< HEAD
-	parent_dir = os.path.dirname(os.getcwd())
-	dir = f"{parent_dir}/QAOA-SAT/benchmark/instances/n_{n}"
-	filename = f"{dir}/f_n{n}_k{k}_{i + 1100}"
-	cnf = RandomKSAT.from_poisson(n, k, calc_naive=True).formulas[0]
-	cnf.to_file(f'{filename}.cnf')
-	with h5py.File(f'{filename}.hdf5', 'w') as file:
-=======
 	cnf = RandomKSAT.from_poisson(n, k, calc_naive=True)
 	cnf.to_file(RandomKSAT.filename(n, k, i + 1100))
 	with h5py.File(RandomKSAT.filename(n, k, i + 1100, 'hdf5'), 'w') as file:
->>>>>>> 2e44b044
 		file.create_dataset('counts', data=cnf.naive_counts)
 
 if __name__ == '__main__':
